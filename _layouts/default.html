--- conflicted
+++ resolved
@@ -6,13 +6,6 @@
 
 <html lang="{{ site.lang | default: "en-US" }}">
 {% include head.html %}
-<<<<<<< HEAD
-<<<<<<< HEAD
-{% assign latest_release = "0.3.0" %}
-=======
->>>>>>> 350bbe6... adding release in config
-=======
->>>>>>> bafbe7d3
 <body>
 <svg xmlns="http://www.w3.org/2000/svg" style="display: none;">
     <symbol id="link" viewBox="0 0 16 16">
